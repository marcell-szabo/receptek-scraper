from ._abstract import AbstractScraper
from ._utils import get_yields


class SeriousEats(AbstractScraper):
    @classmethod
    def host(cls):
        return "seriouseats.com"

    def author(self):
        return self.schema.author()

    def title(self):
        return self.schema.title()

    def total_time(self):
        return self.schema.total_time()

    def yields(self):
        return get_yields(
            self.soup.find("div", {"class": "recipe-yield"}).find(
                "span", {"class": "meta-text__data"}
            )
        )

    def ingredients(self):
<<<<<<< HEAD
        ingredients = self.soup.findAll(
            "li", {"class": ["ingredient", "structured-ingredients__list-item"]}
        )
        return [normalize_string(ingredient.get_text()) for ingredient in ingredients]
=======
        return self.schema.ingredients()
>>>>>>> f3c1790e

    def instructions(self):
        return self.schema.instructions()

    def ratings(self):
        return self.schema.ratings()<|MERGE_RESOLUTION|>--- conflicted
+++ resolved
@@ -24,14 +24,7 @@
         )
 
     def ingredients(self):
-<<<<<<< HEAD
-        ingredients = self.soup.findAll(
-            "li", {"class": ["ingredient", "structured-ingredients__list-item"]}
-        )
-        return [normalize_string(ingredient.get_text()) for ingredient in ingredients]
-=======
         return self.schema.ingredients()
->>>>>>> f3c1790e
 
     def instructions(self):
         return self.schema.instructions()
