# IF things in this file continue get messy (I'd say 300+ lines) it may be time to
# find a package that parses https://schema.org/Recipe properly (or create one ourselves).


import extruct

<<<<<<< HEAD
from ._utils import get_minutes, get_yields, normalize_string
=======
from ._exceptions import SchemaOrgException
from ._utils import get_minutes, normalize_string
>>>>>>> 00c9877d

SCHEMA_ORG_HOST = "schema.org"
SCHEMA_NAMES = ["Recipe", "WebPage"]

SYNTAXES = ["json-ld", "microdata"]


class SchemaOrg:
    def __init__(self, page_data):
        self.format = None
        self.data = {}

        data = extruct.extract(page_data, syntaxes=SYNTAXES, uniform=True)

        low_schema = {s.lower() for s in SCHEMA_NAMES}
        for syntax in SYNTAXES:
            for item in data.get(syntax, []):
                in_context = SCHEMA_ORG_HOST in item.get("@context", "")
                if in_context and item.get("@type", "").lower() in low_schema:
                    self.format = syntax
                    self.data = item
                    if item.get("@type").lower() == "webpage":
                        self.data = self.data.get("mainEntity")
                    return
                elif in_context and "@graph" in item:
                    for graph_item in item.get("@graph", ""):
                        graph_item_type = graph_item.get("@type", "")
                        if not isinstance(graph_item_type, str):
                            continue
                        if graph_item_type.lower() in low_schema:
                            in_graph = SCHEMA_ORG_HOST in graph_item.get("@context", "")
                            self.format = syntax
                            if graph_item_type.lower() == "webpage" and in_graph:
                                self.data = self.data.get("mainEntity")
                                return
                            elif graph_item_type.lower() == "recipe":
                                self.data = graph_item
                                return

    def language(self):
        return self.data.get("inLanguage") or self.data.get("language")

    def title(self):
        return normalize_string(self.data.get("name"))

    def author(self):
        author = self.data.get("author")
        if (
            author
            and isinstance(author, list)
            and len(author) >= 1
            and isinstance(author[0], dict)
        ):
            author = author[0]
        if author and isinstance(author, dict):
            author = author.get("name")
        return author

    def total_time(self):
        if not (self.data.keys() & {"totalTime", "prepTime", "cookTime"}):
            raise SchemaOrgException("Cooking time information not found in SchemaOrg")

        def get_key_and_minutes(k):
            return get_minutes(self.data.get(k), return_zero_on_not_found=True)

        total_time = get_key_and_minutes("totalTime")
        if not total_time:
            times = list(map(get_key_and_minutes, ["prepTime", "cookTime"]))
            total_time = sum(times)
        return total_time

    def yields(self):
        yield_data = self.data.get("recipeYield")
<<<<<<< HEAD
        if yield_data and isinstance(yield_data, list):
            yield_data = yield_data[0]
        recipe_yield = str(yield_data)
        return get_yields(recipe_yield)
=======
        if yield_data:
            if isinstance(yield_data, list):
                yield_data = yield_data[0]
            recipe_yield = str(yield_data)

        if yield_data is None:
            raise SchemaOrgException("Yields not found in SchemaOrg")

        if len(recipe_yield) <= 3:  # probably just a number. append "servings"
            return recipe_yield + " serving(s)"

        if "\n" in recipe_yield:
            recipe_yield = recipe_yield.rsplit("\n", 1)[-1]

        return recipe_yield
>>>>>>> 00c9877d

    def image(self):
        image = self.data.get("image")

        if image is None:
            raise SchemaOrgException("Image not found in SchemaOrg")

        if isinstance(image, list):
            # Could contain a dict
            image = image[0]

        if isinstance(image, dict):
            image = image.get("url")

        if "http://" not in image and "https://" not in image:
            # some sites give image path relative to the domain
            # in cases like this handle image url with class methods or og link
            image = ""

        return image

    def ingredients(self):
        ingredients = (
            self.data.get("recipeIngredient") or self.data.get("ingredients") or []
        )
        return [
            normalize_string(ingredient) for ingredient in ingredients if ingredient
        ]

    def nutrients(self):
        nutrients = self.data.get("nutrition", {})
        return {
            normalize_string(nutrient): normalize_string(value)
            for nutrient, value in nutrients.items()
            if nutrient != "@type"
        }

    def _extract_howto_instructions_text(self, schema_item):
        instructions_gist = []
        if type(schema_item) is str:
            instructions_gist.append(schema_item)
        elif schema_item.get("@type") == "HowToStep":
            if schema_item.get("name", False):
                # some sites have duplicated name and text properties (1:1)
                # others have name same as text but truncated to X chars.
                # ignore name in these cases and add the name value only if it's different from the text
                if not schema_item.get("text").startswith(
                    schema_item.get("name").rstrip(".")
                ):
                    instructions_gist.append(schema_item.get("name"))
            instructions_gist.append(schema_item.get("text"))
        elif schema_item.get("@type") == "HowToSection":
            instructions_gist.append(schema_item.get("name") or schema_item.get("Name"))
            for item in schema_item.get("itemListElement"):
                instructions_gist += self._extract_howto_instructions_text(item)
        return instructions_gist

    def instructions(self):
        instructions = self.data.get("recipeInstructions") or ""

        if isinstance(instructions, list):
            instructions_gist = []
            for schema_instruction_item in instructions:
                instructions_gist += self._extract_howto_instructions_text(
                    schema_instruction_item
                )

            return "\n".join(
                normalize_string(instruction) for instruction in instructions_gist
            )

        return instructions

    def ratings(self):
        ratings = self.data.get("aggregateRating")
        if ratings is None:
            raise SchemaOrgException("No ratings data in SchemaOrg.")

        if isinstance(ratings, dict):
            ratings = ratings.get("ratingValue")

        if ratings is None:
            raise SchemaOrgException("No ratingValue in SchemaOrg.")

        return round(float(ratings), 2)

    def cuisine(self):
        cuisine = self.data.get("recipeCuisine")
        if isinstance(cuisine, list):
            return ",".join(cuisine)
        return cuisine<|MERGE_RESOLUTION|>--- conflicted
+++ resolved
@@ -4,12 +4,8 @@
 
 import extruct
 
-<<<<<<< HEAD
+from ._exceptions import SchemaOrgException
 from ._utils import get_minutes, get_yields, normalize_string
-=======
-from ._exceptions import SchemaOrgException
-from ._utils import get_minutes, normalize_string
->>>>>>> 00c9877d
 
 SCHEMA_ORG_HOST = "schema.org"
 SCHEMA_NAMES = ["Recipe", "WebPage"]
@@ -83,28 +79,10 @@
 
     def yields(self):
         yield_data = self.data.get("recipeYield")
-<<<<<<< HEAD
         if yield_data and isinstance(yield_data, list):
             yield_data = yield_data[0]
         recipe_yield = str(yield_data)
         return get_yields(recipe_yield)
-=======
-        if yield_data:
-            if isinstance(yield_data, list):
-                yield_data = yield_data[0]
-            recipe_yield = str(yield_data)
-
-        if yield_data is None:
-            raise SchemaOrgException("Yields not found in SchemaOrg")
-
-        if len(recipe_yield) <= 3:  # probably just a number. append "servings"
-            return recipe_yield + " serving(s)"
-
-        if "\n" in recipe_yield:
-            recipe_yield = recipe_yield.rsplit("\n", 1)[-1]
-
-        return recipe_yield
->>>>>>> 00c9877d
 
     def image(self):
         image = self.data.get("image")
