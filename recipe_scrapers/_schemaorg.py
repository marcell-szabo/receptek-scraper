# IF things in this file continue get messy (I'd say 300+ lines) it may be time to
# find a package that parses https://schema.org/Recipe properly (or create one ourselves).


import extruct

from ._exceptions import SchemaOrgException
from ._utils import get_minutes, get_yields, normalize_string

SCHEMA_ORG_HOST = "schema.org"
SCHEMA_NAMES = ["Recipe", "WebPage"]

SYNTAXES = ["json-ld", "microdata"]


class SchemaOrg:
    def __init__(self, page_data):
        self.format = None
        self.data = {}

        data = extruct.extract(page_data, syntaxes=SYNTAXES, errors="log", uniform=True)

        low_schema = {s.lower() for s in SCHEMA_NAMES}
        for syntax in SYNTAXES:
            for item in data.get(syntax, []):
                in_context = SCHEMA_ORG_HOST in item.get("@context", "")
<<<<<<< HEAD
                item_type = item.get("@type","")
=======
                item_type = item.get("@type", "")
>>>>>>> dfbc443c
                if isinstance(item_type, list):
                    for type in item_type:
                        if type.lower() in low_schema:
                            item_type = type.lower()
                if in_context and item_type.lower() in low_schema:
                    self.format = syntax
                    self.data = item
                    if item_type.lower() == "webpage":
                        self.data = self.data.get("mainEntity")
                    return
                elif in_context and "@graph" in item:
                    for graph_item in item.get("@graph", ""):
                        graph_item_type = graph_item.get("@type", "")
                        if not isinstance(graph_item_type, str):
                            continue
                        if graph_item_type.lower() in low_schema:
                            in_graph = SCHEMA_ORG_HOST in graph_item.get("@context", "")
                            self.format = syntax
                            if graph_item_type.lower() == "webpage" and in_graph:
                                self.data = self.data.get("mainEntity")
                                return
                            elif graph_item_type.lower() == "recipe":
                                self.data = graph_item
                                return

    def language(self):
        return self.data.get("inLanguage") or self.data.get("language")

    def title(self):
        return normalize_string(self.data.get("name"))

    def category(self):
        cuisine = self.data.get("recipeCategory")
        if isinstance(cuisine, list):
            return ",".join(cuisine)
        return cuisine

    def author(self):
        author = self.data.get("author")
        if (
            author
            and isinstance(author, list)
            and len(author) >= 1
            and isinstance(author[0], dict)
        ):
            author = author[0]
        if author and isinstance(author, dict):
            author = author.get("name")
        return author

    def total_time(self):
        if not (self.data.keys() & {"totalTime", "prepTime", "cookTime"}):
            raise SchemaOrgException("Cooking time information not found in SchemaOrg")

        def get_key_and_minutes(k):
            return get_minutes(self.data.get(k), return_zero_on_not_found=True)

        total_time = get_key_and_minutes("totalTime")
        if not total_time:
            times = list(map(get_key_and_minutes, ["prepTime", "cookTime"]))
            total_time = sum(times)
        return total_time

    def cook_time(self):
        if not (self.data.keys() & {"cookTime"}):
            raise SchemaOrgException("Cooktime information not found in SchemaOrg")
        return get_minutes(self.data.get("cookTime"), return_zero_on_not_found=True)

    def prep_time(self):
        if not (self.data.keys() & {"prepTime"}):
            raise SchemaOrgException("Preptime information not found in SchemaOrg")
        return get_minutes(self.data.get("prepTime"), return_zero_on_not_found=True)

    def yields(self):
        yield_data = self.data.get("recipeYield")
        if yield_data and isinstance(yield_data, list):
            yield_data = yield_data[0]
        recipe_yield = str(yield_data)
        return get_yields(recipe_yield)

    def image(self):
        image = self.data.get("image")

        if image is None:
            raise SchemaOrgException("Image not found in SchemaOrg")

        if isinstance(image, list):
            # Could contain a dict
            image = image[0]

        if isinstance(image, dict):
            image = image.get("url")

        if "http://" not in image and "https://" not in image:
            # some sites give image path relative to the domain
            # in cases like this handle image url with class methods or og link
            image = ""

        return image

    def ingredients(self):
        ingredients = (
            self.data.get("recipeIngredient") or self.data.get("ingredients") or []
        )
        return [
            normalize_string(ingredient) for ingredient in ingredients if ingredient
        ]

    def nutrients(self):
        nutrients = self.data.get("nutrition", {})

        # Some recipes contain null or numbers which breaks normalize_string()
        # We'll ignore null and convert numbers to a string, like Schema validator does
        for key, val in nutrients.copy().items():
            if val is None:
                del nutrients[key]
            elif type(val) in [int, float]:
                nutrients[key] = str(val)

        return {
            normalize_string(nutrient): normalize_string(value)
            for nutrient, value in nutrients.items()
            if nutrient != "@type" and value is not None
        }

    def _extract_howto_instructions_text(self, schema_item):
        instructions_gist = []
        if type(schema_item) is str:
            instructions_gist.append(schema_item)
        elif schema_item.get("@type") == "HowToStep":
            if schema_item.get("name", False):
                # some sites have duplicated name and text properties (1:1)
                # others have name same as text but truncated to X chars.
                # ignore name in these cases and add the name value only if it's different from the text
                if not schema_item.get("text").startswith(
                    schema_item.get("name").rstrip(".")
                ):
                    instructions_gist.append(schema_item.get("name"))
            instructions_gist.append(schema_item.get("text"))
        elif schema_item.get("@type") == "HowToSection":
            instructions_gist.append(schema_item.get("name") or schema_item.get("Name"))
            for item in schema_item.get("itemListElement"):
                instructions_gist += self._extract_howto_instructions_text(item)
        return instructions_gist

    def instructions(self):
        instructions = self.data.get("recipeInstructions") or ""

        if isinstance(instructions, list):
            instructions_gist = []
            for schema_instruction_item in instructions:
                instructions_gist += self._extract_howto_instructions_text(
                    schema_instruction_item
                )

            return "\n".join(
                normalize_string(instruction) for instruction in instructions_gist
            )

        return instructions

    def ratings(self):
        ratings = self.data.get("aggregateRating")
        if ratings is None:
            raise SchemaOrgException("No ratings data in SchemaOrg.")

        if isinstance(ratings, dict):
            ratings = ratings.get("ratingValue")

        if ratings is None:
            raise SchemaOrgException("No ratingValue in SchemaOrg.")

        return round(float(ratings), 2)

    def cuisine(self):
        cuisine = self.data.get("recipeCuisine")
        if cuisine is None:
            raise SchemaOrgException("No cuisine data in SchemaOrg.")
        elif isinstance(cuisine, list):
            return ",".join(cuisine)
        return cuisine<|MERGE_RESOLUTION|>--- conflicted
+++ resolved
@@ -24,11 +24,7 @@
         for syntax in SYNTAXES:
             for item in data.get(syntax, []):
                 in_context = SCHEMA_ORG_HOST in item.get("@context", "")
-<<<<<<< HEAD
-                item_type = item.get("@type","")
-=======
                 item_type = item.get("@type", "")
->>>>>>> dfbc443c
                 if isinstance(item_type, list):
                     for type in item_type:
                         if type.lower() in low_schema:
